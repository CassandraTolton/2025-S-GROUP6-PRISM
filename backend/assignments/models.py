--- conflicted
+++ resolved
@@ -1,74 +1,3 @@
-<<<<<<< HEAD
-from django.core.validators import MaxValueValidator, MinValueValidator
-from django.db import models
-
-
-class Student(models.Model):
-    """Students Model."""
-    email = models.EmailField(max_length=100, unique=True)
-    codeGrade_id = models.IntegerField(unique=True)  # This is for the code_gradeID field in codegrade
-    username = models.CharField(max_length=50, blank=True, null=True)  # Optional; maybe CodeGrade has this info?
-    first_name = models.CharField(max_length=50)
-    last_name = models.CharField(max_length=50)
-
-    def __str__(self):
-        return f"{self.first_name} {self.last_name} ({self.email})"
-
-class Assignment(models.Model):
-    """Assignment Model."""
-    class_instance = models.ForeignKey("courses.Class", on_delete=models.CASCADE)
-    professor = models.ForeignKey("courses.Professor", on_delete=models.CASCADE)  # Link to professor
-    assignment_number = models.IntegerField()
-    title = models.CharField(max_length=100)
-    due_date = models.DateField()
-
-    class Meta:
-        unique_together = ('class_instance', 'assignment_number')  # Unique per class
-
-    def __str__(self):
-        return f"Assignment {self.assignment_number}: {self.title}"
-
-class Submission(models.Model):
-    """Submissions Model."""
-    student = models.ForeignKey(Student, on_delete=models.CASCADE)
-    assignment = models.ForeignKey(Assignment, on_delete=models.CASCADE)
-    grade = models.IntegerField(validators=[MinValueValidator(0), MaxValueValidator(100)])
-    created_at = models.DateField(auto_now_add=True)
-    flagged = models.BooleanField(default=False)
-    professor = models.ForeignKey("courses.Professor", on_delete=models.CASCADE)  # Link to professor
-
-    def __str__(self):
-        return f"Submission by {self.student} for {self.assignment}"
-
-class FlaggedSubmission(models.Model):
-    """Flagged Submissions Model."""
-    submission = models.ForeignKey(Submission, on_delete=models.CASCADE)
-    file_name = models.CharField(max_length=50)
-    percentage = models.IntegerField(validators=[MinValueValidator(20), MaxValueValidator(100)])
-    similarity_with = models.ManyToManyField(Student, related_name="similar_submissions")  # Supports multiple similarities
-
-    def __str__(self):
-        return f"Flagged Submission: {self.file_name} ({self.percentage}%)"
-
-class FlaggedStudent(models.Model):
-    """Flagged Students Model."""
-    student = models.ForeignKey(Student, on_delete=models.CASCADE)
-    professor = models.ForeignKey("courses.Professor", on_delete=models.CASCADE)
-    times_over_threshold = models.IntegerField(default=0)
-
-    def __str__(self):
-        return f"Flagged Student: {self.student} flagged {self.times_over_threshold} times"
-
-class ConfirmedCheater(models.Model):
-    """Confirmed Cheaters Model."""
-    student = models.ForeignKey(Student, on_delete=models.CASCADE)
-    professor = models.ForeignKey("courses.Professor", on_delete=models.CASCADE)
-    confirmed_date = models.DateField(auto_now_add=True)
-    threshold_used = models.IntegerField(default=40)  # Tracks threshold used at confirmation
-
-    def __str__(self):
-        return f"Confirmed Cheater: {self.student} on {self.confirmed_date} (Threshold: {self.threshold_used}%)"
-=======
 from django.db import models
 from django.core.validators import MaxValueValidator, MinValueValidator
 
@@ -137,4 +66,3 @@
 
     def __str__(self):
         return f"Confirmed Cheater: {self.student} on {self.confirmed_date} (Threshold: {self.threshold_used}%)"
->>>>>>> 25b6ccd7
