--- conflicted
+++ resolved
@@ -3,6 +3,7 @@
 from rest_framework import filters, viewsets
 from django_filters.rest_framework import DjangoFilterBackend
 from prism_backend.mixins import CachedViewMixin
+from rest_framework.request import Request
 from rest_framework.request import Request
 
 from .models import (
@@ -52,6 +53,7 @@
 
     queryset = CourseInstances.objects.all()
     course_catalog = CourseCatalogSerializer()
+    course_catalog = CourseCatalogSerializer()
     serializer_class = CourseInstancesSerializer
     pagination_class = StandardResultsSetPagination
     filter_backends = [
@@ -59,6 +61,7 @@
         filters.OrderingFilter,
         filters.SearchFilter,
     ]
+    filterset_fields = ["section_number", "canvas_course_id", "professor", "semester"]
     filterset_fields = ["section_number", "canvas_course_id", "professor", "semester"]
     ordering_fields = ["section_number"]
     ordering = ["section_number"]
@@ -84,8 +87,6 @@
     def get_queryset(self):
         """
         Returns semesters taught by a professor.
-<<<<<<< HEAD
-=======
 
         - If `semester_id` is provided, return that semester (only if taught by the professor).
         - If not, return all semesters the professor has taught in.
@@ -114,34 +115,22 @@
         # Otherwise return all semesters the professor has taught in
         return queryset.filter(courseinstances__professor__id=professor_id).distinct()
 
->>>>>>> 593ec0a0
-
-        - If `semester_id` is provided, return that semester (only if taught by the professor).
-        - If not, return all semesters the professor has taught in.
-        """
-        queryset = super().get_queryset()
-        request = self.request
-        semester_id = request.query_params.get("semester_id")
-
-        # Determine professor ID from query param or authenticated user
-        professor_id = request.query_params.get("professor_id")
-        if not professor_id:
-            try:
-                professor_id = request.user.professors.id
-            except Professors.DoesNotExist:
-                return queryset.none()  # Not a professor
-
-        if not professor_id:
-            return queryset.none()  # No professor context
-
-        # If a specific semester ID is passed, return that one if linked to this professor
-        if semester_id:
-            return queryset.filter(
-                id=semester_id, courseinstances__professor__id=professor_id
-            ).distinct()
-
-        # Otherwise return all semesters the professor has taught in
-        return queryset.filter(courseinstances__professor__id=professor_id).distinct()
+
+class CourseAssignmentCollaborationViewSet(viewsets.ModelViewSet, CachedViewMixin):
+    """ViewSet for handling CourseAssignmentCollaboration entries."""
+
+    queryset = CourseAssignmentCollaboration.objects.all()
+    serializer_class = CourseAssignmentCollaborationSerializer
+    pagination_class = StandardResultsSetPagination
+    filter_backends = [
+        DjangoFilterBackend,
+        filters.OrderingFilter,
+        filters.SearchFilter,
+    ]
+    filterset_fields = ["assignment", "course_instance"]
+    ordering_fields = ["assignment", "course_instance"]
+    ordering = ["assignment"]
+    search_fields = []
 
 
 class StudentsViewSet(viewsets.ModelViewSet, CachedViewMixin):
